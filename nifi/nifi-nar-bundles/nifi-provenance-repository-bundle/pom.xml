--- conflicted
+++ resolved
@@ -17,11 +17,7 @@
     <parent>
         <groupId>org.apache.nifi</groupId>
         <artifactId>nifi-nar-bundles</artifactId>
-<<<<<<< HEAD
-        <version>0.2.1-incubating-SNAPSHOT</version>
-=======
         <version>0.2.2-SNAPSHOT</version>
->>>>>>> 3a75b3e8
     </parent>
     <artifactId>nifi-provenance-repository-bundle</artifactId>
     <packaging>pom</packaging>
@@ -35,20 +31,12 @@
             <dependency>
                 <groupId>org.apache.nifi</groupId>
                 <artifactId>nifi-persistent-provenance-repository</artifactId>
-<<<<<<< HEAD
-                <version>0.2.1-incubating-SNAPSHOT</version>
-=======
                 <version>0.2.2-SNAPSHOT</version>
->>>>>>> 3a75b3e8
             </dependency>
             <dependency>
                 <groupId>org.apache.nifi</groupId>
                 <artifactId>nifi-volatile-provenance-repository</artifactId>
-<<<<<<< HEAD
-                <version>0.2.1-incubating-SNAPSHOT</version>
-=======
                 <version>0.2.2-SNAPSHOT</version>
->>>>>>> 3a75b3e8
             </dependency>
         </dependencies>
     </dependencyManagement>
